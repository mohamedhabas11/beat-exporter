[[constraint]]
  name = "github.com/prometheus/client_golang"
  version = "1.1.0"

[[constraint]]
  name = "github.com/prometheus/common"
  version = "0.6.0"

[[constraint]]
  name = "github.com/sirupsen/logrus"
<<<<<<< HEAD
  version = "1.4.2"
=======
  version = "1.3.0"

[[constraint]]
  name = "github.com/pkg/errors"
  version = "0.8.1"

[[constraint]]
  branch = "master"
  name = "golang.org/x/sys"
>>>>>>> 5173e117
<|MERGE_RESOLUTION|>--- conflicted
+++ resolved
@@ -8,10 +8,7 @@
 
 [[constraint]]
   name = "github.com/sirupsen/logrus"
-<<<<<<< HEAD
   version = "1.4.2"
-=======
-  version = "1.3.0"
 
 [[constraint]]
   name = "github.com/pkg/errors"
@@ -19,5 +16,4 @@
 
 [[constraint]]
   branch = "master"
-  name = "golang.org/x/sys"
->>>>>>> 5173e117
+  name = "golang.org/x/sys"